--- conflicted
+++ resolved
@@ -129,15 +129,9 @@
         if not wifi.radio.connected:
             try:
                 wifi.radio.connect(Config.SSID, Config.PSK)
-<<<<<<< HEAD
                 structured_log("Wi-Fi connected: " + str(wifi.radio.ipv4_address), tag="wifi_connect")
-            except (ConnectionError) as e:
+            except ConnectionError as e:
                 structured_log("Wi-Fi connection failed: " + str(e), tag="wifi_connect")
-=======
-                structured_log("Wi-Fi connected: " + str(wifi.radio.ipv4_address))
-            except ConnectionError as e:
-                structured_log("Wi-Fi connection failed: " + str(e))
->>>>>>> cd0fbb14
 
     async def wifi_connect_task():
         """
@@ -148,15 +142,9 @@
             if not wifi.radio.connected:
                 try:
                     wifi.radio.connect(Config.SSID, Config.PSK)
-<<<<<<< HEAD
                     structured_log("Wi-Fi reconnected: " + str(wifi.radio.ipv4_address), tag="wifi_connect")
-                except (ConnectionError) as e:
+                except ConnectionError as e:
                     structured_log("Wi-Fi reconnection failed: " + str(e), tag="wifi_connect")
-=======
-                    structured_log("Wi-Fi reconnected: " + str(wifi.radio.ipv4_address))
-                except ConnectionError as e:
-                    structured_log("Wi-Fi reconnection failed: " + str(e))
->>>>>>> cd0fbb14
                     monitor_memory("During Wi-Fi reconnect")
                     await asyncio.sleep(10)  # Wait 10 seconds before trying again
             else:
